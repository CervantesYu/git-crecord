--- conflicted
+++ resolved
@@ -122,43 +122,32 @@
                     ui.debug(fp.getvalue())
                     pfiles = {}
                     try:
-<<<<<<< HEAD
                         from mercurial import scmutil
                         patch.internalpatch(ui, repo, fp, strip=1, files=pfiles,
                                             eolmode=None)
                         scmutil.updatedir(ui, repo, pfiles)
-                    except ImportError:
+                    except ImportError: # pre 3438417a6657
                         try:
-                            patch.internalpatch(fp, ui, 1, repo.root, files=pfiles,
-                                                eolmode=None)
-                        except TypeError:  # backwards compatilibity with hg 1.1
-                            patch.internalpatch(fp, ui, 1, repo.root, files=pfiles)
+                            patch.internalpatch(ui, repo, fp, 1, eolmode=None)
+                        except (TypeError, AttributeError): # pre 17cea10c343e
+                            try:
+                                patch.internalpatch(ui, repo, fp, 1, repo.root,
+                                                    eolmode=None)
+                            except (TypeError, AttributeError): # pre 00a881581400
+                                try:
+                                    patch.internalpatch(fp, ui, 1, repo.root,
+                                                        files=pfiles, eolmode=None)
+                                except TypeError: # backwards compatible with hg 1.1
+                                    patch.internalpatch(fp, ui, 1,
+                                                        repo.root, files=pfiles)
                         try:
                             cmdutil.updatedir(ui, repo, pfiles)
                         except AttributeError:
-                            patch.updatedir(ui, repo, pfiles)
-=======
-                        patch.internalpatch(ui, repo, fp, 1, eolmode=None)
-                    except (TypeError, AttributeError): # pre 17cea10c343e
-                        try:
-                            patch.internalpatch(ui, repo, fp, 1, repo.root,
-                                                eolmode=None)
-                        except (TypeError, AttributeError): # pre 00a881581400
                             try:
-                                patch.internalpatch(fp, ui, 1, repo.root,
-                                                    files=pfiles, eolmode=None)
-                            except TypeError: # backwards compatible with hg 1.1
-                                patch.internalpatch(fp, ui, 1,
-                                                    repo.root, files=pfiles)
-                    try:
-                        cmdutil.updatedir(ui, repo, pfiles)
-                    except AttributeError:
-                        try:
-                            patch.updatedir(ui, repo, pfiles)
-                        except AttributeError:
-                            # from 00a881581400 onwards
-                            pass
->>>>>>> 7dcd0652
+                                patch.updatedir(ui, repo, pfiles)
+                            except AttributeError:
+                                # from 00a881581400 onwards
+                                pass
                 except patch.PatchError, err:
                     s = str(err)
                     if s:
